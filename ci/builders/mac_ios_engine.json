{
    "builds": [
        {
            "drone_dimensions": [
                "device_type=none",
                "mac_model=Macmini8,1|Macmini9,1",
                "os=Mac-13"
            ],
            "gn": [
                "--ios",
                "--runtime-mode",
                "debug",
                "--simulator",
                "--no-lto"
            ],
            "name": "ios_debug_sim",
            "ninja": {
                "config": "ios_debug_sim"
            },
            "properties": {
                "$flutter/osx_sdk": {
                    "sdk_version": "14e300c"
                }
            }
        },
        {
            "drone_dimensions": [
                "device_type=none",
<<<<<<< HEAD
                "mac_model=Macmini8,1|Macmini9,1",
                "os=Mac-13"
=======
                "os=Mac-12"
>>>>>>> 10c48031
            ],
            "gn": [
                "--ios",
                "--runtime-mode",
                "debug",
                "--simulator",
                "--simulator-cpu=arm64",
                "--no-lto"
            ],
            "name": "ios_debug_sim_arm64",
            "ninja": {
                "config": "ios_debug_sim_arm64"
            },
            "properties": {
                "$flutter/osx_sdk": {
                    "sdk_version": "14e300c"
                }
            }
        },
        {
            "drone_dimensions": [
                "device_type=none",
<<<<<<< HEAD
                "mac_model=Macmini8,1|Macmini9,1",
                "os=Mac-13"
=======
                "os=Mac-12"
>>>>>>> 10c48031
            ],
            "gn": [
                "--ios",
                "--runtime-mode",
                "debug"
            ],
            "name": "ios_debug",
            "ninja": {
                "config": "ios_debug",
                "targets": [
                    "flutter/shell/platform/darwin/ios:flutter_framework"
                ]
            },
            "properties": {
                "$flutter/osx_sdk": {
                    "sdk_version": "14e300c"
                }
            }
        },
        {
            "drone_dimensions": [
                "device_type=none",
<<<<<<< HEAD
                "mac_model=Macmini8,1|Macmini9,1",
                "os=Mac-13"
=======
                "os=Mac-12"
>>>>>>> 10c48031
            ],
            "gn": [
                "--ios",
                "--runtime-mode",
                "profile"
            ],
            "name": "ios_profile",
            "ninja": {
                "config": "ios_profile",
                "targets": [
                    "flutter/shell/platform/darwin/ios:flutter_framework",
                    "flutter/lib/snapshot:generate_snapshot_bin"
                ]
            },
            "properties": {
                "$flutter/osx_sdk": {
                    "sdk_version": "14e300c"
                }
            }
        },
        {
            "drone_dimensions": [
                "device_type=none",
<<<<<<< HEAD
                "mac_model=Macmini8,1|Macmini9,1",
                "os=Mac-13"
=======
                "os=Mac-12"
>>>>>>> 10c48031
            ],
            "gn": [
                "--ios",
                "--runtime-mode",
                "release"
            ],
            "name": "ios_release",
            "ninja": {
                "config": "ios_release",
                "targets": [
                    "flutter/shell/platform/darwin/ios:flutter_framework",
                    "flutter/lib/snapshot:generate_snapshot_bin"
                ]
            },
            "properties": {
                "$flutter/osx_sdk": {
                    "sdk_version": "14e300c"
                }
            }
        },
        {
            "drone_dimensions": [
                "device_type=none",
                "mac_model=Macmini8,1",
                "os=Mac-12"
            ],
            "gn": [
                "--ios",
                "--runtime-mode",
                "debug",
                "--simulator",
                "--no-lto",
                "--darwin-extension-safe"
            ],
            "name": "ios_debug_sim_extension_safe",
            "ninja": {
                "config": "ios_debug_sim_extension_safe"
            },
            "properties": {
                "$flutter/osx_sdk": {
                    "sdk_version": "14e300c"
                }
            }
        },
        {
            "drone_dimensions": [
                "device_type=none",
                "os=Mac-12"
            ],
            "gn": [
                "--ios",
                "--runtime-mode",
                "debug",
                "--simulator",
                "--simulator-cpu=arm64",
                "--no-lto",
                "--darwin-extension-safe"
            ],
            "name": "ios_debug_sim_arm64_extension_safe",
            "ninja": {
                "config": "ios_debug_sim_arm64_extension_safe"
            },
            "properties": {
                "$flutter/osx_sdk": {
                    "sdk_version": "14e300c"
                }
            }
        },
        {
            "drone_dimensions": [
                "device_type=none",
                "os=Mac-12"
            ],
            "gn": [
                "--ios",
                "--runtime-mode",
                "debug",
                "--darwin-extension-safe"
            ],
            "name": "ios_debug_extension_safe",
            "ninja": {
                "config": "ios_debug_extension_safe",
                "targets": [
                    "flutter/shell/platform/darwin/ios:flutter_framework"
                ]
            },
            "properties": {
                "$flutter/osx_sdk": {
                    "sdk_version": "14e300c"
                }
            }
        },
        {
            "drone_dimensions": [
                "device_type=none",
                "os=Mac-12"
            ],
            "gn": [
                "--ios",
                "--runtime-mode",
                "profile",
                "--darwin-extension-safe"
            ],
            "name": "ios_profile_extension_safe",
            "ninja": {
                "config": "ios_profile_extension_safe",
                "targets": [
                    "flutter/shell/platform/darwin/ios:flutter_framework",
                    "flutter/lib/snapshot:generate_snapshot_bin"
                ]
            },
            "properties": {
                "$flutter/osx_sdk": {
                    "sdk_version": "14e300c"
                }
            }
        },
        {
            "drone_dimensions": [
                "device_type=none",
                "os=Mac-12"
            ],
            "gn": [
                "--ios",
                "--runtime-mode",
                "release",
                "--darwin-extension-safe"
            ],
            "name": "ios_release_extension_safe",
            "ninja": {
                "config": "ios_release_extension_safe",
                "targets": [
                    "flutter/shell/platform/darwin/ios:flutter_framework",
                    "flutter/lib/snapshot:generate_snapshot_bin"
                ]
            },
            "properties": {
                "$flutter/osx_sdk": {
                    "sdk_version": "14e300c"
                }
            }
        }
    ],
    "generators": {
        "tasks": [
            {
                "name": "Debug-ios-Flutter.xcframework",
                "parameters": [
                    "--dst",
                    "out/debug",
                    "--arm64-out-dir",
                    "out/ios_debug",
                    "--simulator-x64-out-dir",
                    "out/ios_debug_sim",
                    "--simulator-arm64-out-dir",
                    "out/ios_debug_sim_arm64"
                ],
                "script": "flutter/sky/tools/create_full_ios_framework.py",
                "language": "python3"
            },
            {
                "name": "Profile-ios-Flutter.xcframework",
                "parameters": [
                    "--dst",
                    "out/profile",
                    "--arm64-out-dir",
                    "out/ios_profile",
                    "--simulator-x64-out-dir",
                    "out/ios_debug_sim",
                    "--simulator-arm64-out-dir",
                    "out/ios_debug_sim_arm64"
                ],
                "script": "flutter/sky/tools/create_full_ios_framework.py",
                "language": "python3"
            },
            {
                "name": "Release-ios-Flutter.xcframework",
                "parameters": [
                    "--dst",
                    "out/release",
                    "--arm64-out-dir",
                    "out/ios_release",
                    "--simulator-x64-out-dir",
                    "out/ios_debug_sim",
                    "--simulator-arm64-out-dir",
                    "out/ios_debug_sim_arm64",
                    "--dsym",
                    "--strip"
                ],
                "script": "flutter/sky/tools/create_full_ios_framework.py",
                "language": "python3"
            },
            {
                "name": "Debug-ios-Flutter-Extension-Safe.xcframework",
                "parameters": [
                    "--dst",
                    "out/debug_extension_safe",
                    "--arm64-out-dir",
                    "out/ios_debug_extension_safe",
                    "--simulator-x64-out-dir",
                    "out/ios_debug_sim_extension_safe",
                    "--simulator-arm64-out-dir",
                    "out/ios_debug_sim_arm64_extension_safe"
                ],
                "script": "flutter/sky/tools/create_full_ios_framework.py",
                "language": "python3"
            },
            {
                "name": "Profile-ios-Flutter-Extension-Safe.xcframework",
                "parameters": [
                    "--dst",
                    "out/profile_extension_safe",
                    "--arm64-out-dir",
                    "out/ios_profile_extension_safe",
                    "--simulator-x64-out-dir",
                    "out/ios_debug_sim_extension_safe",
                    "--simulator-arm64-out-dir",
                    "out/ios_debug_sim_arm64_extension_safe"
                ],
                "script": "flutter/sky/tools/create_full_ios_framework.py",
                "language": "python3"
            },
            {
                "name": "Release-ios-Flutter-Extension-Safe.xcframework",
                "parameters": [
                    "--dst",
                    "out/release_extension_safe",
                    "--arm64-out-dir",
                    "out/ios_release_extension_safe",
                    "--simulator-x64-out-dir",
                    "out/ios_debug_sim_extension_safe",
                    "--simulator-arm64-out-dir",
                    "out/ios_debug_sim_arm64_extension_safe",
                    "--dsym",
                    "--strip"
                ],
                "script": "flutter/sky/tools/create_full_ios_framework.py",
                "language": "python3"
            },
            {
                "name": "Release-macos-gen-snapshots",
                "parameters": [
                    "--dst",
                    "out/release",
                    "--arm64-out-dir",
                    "out/ios_release"
                ],
                "script": "flutter/sky/tools/create_macos_gen_snapshots.py",
                "language": "python3"
            },
            {
                "name": "Verify-export-symbols-release-binaries",
                "parameters": [
                    "src/out"
                ],
                "script": "flutter/testing/symbols/verify_exported.dart",
                "language": "dart"
            }
        ]
    },
    "archives": [
        {
            "source": "out/debug/artifacts.zip",
            "destination": "ios/artifacts.zip",
            "realm": "production"
        },
        {
            "source": "out/profile/artifacts.zip",
            "destination": "ios-profile/artifacts.zip",
            "realm": "production"
        },
        {
            "source": "out/release/artifacts.zip",
            "destination": "ios-release/artifacts.zip",
            "realm": "production"
        },
        {
            "source": "out/release/Flutter.dSYM.zip",
            "destination": "ios-release/Flutter.dSYM.zip",
            "realm": "production"
        },
        {
            "source": "out/debug_extension_safe/artifacts.zip",
            "destination": "ios-extension-safe/artifacts.zip",
            "realm": "production"
        },
        {
            "source": "out/profile_extension_safe/artifacts.zip",
            "destination": "ios-profile-extension-safe/artifacts.zip",
            "realm": "production"
        },
        {
            "source": "out/release_extension_safe/artifacts.zip",
            "destination": "ios-release-extension-safe/artifacts.zip",
            "realm": "production"
        },
        {
            "source": "out/release_extension_safe/Flutter.dSYM.zip",
            "destination": "ios-release-extension-safe/Flutter.dSYM.zip",
            "realm": "production"
        }
    ]
}<|MERGE_RESOLUTION|>--- conflicted
+++ resolved
@@ -26,12 +26,8 @@
         {
             "drone_dimensions": [
                 "device_type=none",
-<<<<<<< HEAD
                 "mac_model=Macmini8,1|Macmini9,1",
                 "os=Mac-13"
-=======
-                "os=Mac-12"
->>>>>>> 10c48031
             ],
             "gn": [
                 "--ios",
@@ -54,12 +50,8 @@
         {
             "drone_dimensions": [
                 "device_type=none",
-<<<<<<< HEAD
                 "mac_model=Macmini8,1|Macmini9,1",
                 "os=Mac-13"
-=======
-                "os=Mac-12"
->>>>>>> 10c48031
             ],
             "gn": [
                 "--ios",
@@ -82,12 +74,8 @@
         {
             "drone_dimensions": [
                 "device_type=none",
-<<<<<<< HEAD
                 "mac_model=Macmini8,1|Macmini9,1",
                 "os=Mac-13"
-=======
-                "os=Mac-12"
->>>>>>> 10c48031
             ],
             "gn": [
                 "--ios",
@@ -111,12 +99,8 @@
         {
             "drone_dimensions": [
                 "device_type=none",
-<<<<<<< HEAD
                 "mac_model=Macmini8,1|Macmini9,1",
                 "os=Mac-13"
-=======
-                "os=Mac-12"
->>>>>>> 10c48031
             ],
             "gn": [
                 "--ios",
