# Describes the targets run in continuous integration environment.
#
# Flutter infra uses this file to generate a checklist of tasks to be performed
# for every commit.
#
# More information at:
#  * https://github.com/flutter/cocoon/blob/main/CI_YAML.md
enabled_branches:
  - main
  - flutter-\d+\.\d+-candidate\.\d+
  - fuchsia_r\d+[a-z]*

platform_properties:
  linux:
    properties:
      build_host: "false"
      build_fuchsia: "false"
      build_android_debug: "false"
      build_android_aot: "false"
      build_android_vulkan: "false"
      build_ios: "false"
      build_android_jit_release: "false"
      gcs_goldens_bucket: ""
      ios_debug: "false"
      ios_profile: "false"
      ios_release: "false"
      # CIPD flutter/java/openjdk/$platform
      dependencies: >-
        [
          {"dependency": "open_jdk", "version": "version:11"},
          {"dependency": "gradle_cache", "version": "none"}
        ]
      device_type: none
      os: Ubuntu
      cores: "8"
  mac:
    properties:
      build_host: "false"
      build_fuchsia: "false"
      build_android_debug: "false"
      build_android_aot: "false"
      build_android_vulkan: "false"
      build_ios: "false"
      build_android_jit_release: "false"
      gcs_goldens_bucket: ""
      ios_debug: "false"
      ios_profile: "false"
      ios_release: "false"
      # CIPD flutter/java/openjdk/$platform
      dependencies: >-
        [
          {"dependency": "open_jdk", "version": "version:11"}
        ]
      device_type: none
      cpu: x86
      os: Mac-14
      $flutter/osx_sdk : >-
        {
          "sdk_version": "14e300c"
        }
    dimensions:
      mac_model: "Macmini8,1|Macmini9,1"
  windows:
    properties:
      build_host: "false"
      build_fuchsia: "false"
      build_android_debug: "false"
      build_android_aot: "false"
      build_android_vulkan: "false"
      build_ios: "false"
      build_android_jit_release: "false"
      gcs_goldens_bucket: ""
      ios_debug: "false"
      ios_profile: "false"
      ios_release: "false"
      # CIPD flutter/java/openjdk/$platform
      dependencies: >-
        [
          {"dependency": "open_jdk", "version": "version:11"}
        ]
      device_type: none
      os: Windows-10

targets:
  - name: Mac builder_cache
    enabled_branches:
      - main
    recipe: engine_v2/cache
    presubmit: false
    properties:
      cache_name: "builder"
      cache_root: "cache"
      cache_paths: >-
        [
          "builder",
          "git"
        ]
      gclient_variables: >-
        {
          "download_android_deps": "true"
        }
    timeout: 60

<<<<<<< HEAD
=======
  - name: Linux linux_benchmarks
    enabled_branches:
      - main
    recipe: engine_v2/builder
    presubmit: false
    properties:
      config_name: linux_benchmarks
    timeout: 60

  - name: Linux Fuchsia
    recipe: engine/engine
    properties:
      build_fuchsia: "true"
      fuchsia_ctl_version: version:0.0.27
      # ensure files from pre-production Fuchsia SDK tests are purged from cache
      clobber: "true"
    timeout: 90
    runIfNot:
      - lib/web_ui/**
      - shell/platform/android/**
      - shell/platform/darwin/**
      - shell/platform/glfw/**
      - shell/platform/linux/**
      - shell/platform/windows/**
      - web_sdk/**

  - name: Linux Fuchsia FEMU
    recipe: engine/femu_test
    properties:
      add_recipes_cq: "true"
      build_fuchsia: "true"
      fuchsia_ctl_version: version:0.0.27
      # ensure files from pre-production Fuchsia SDK tests are purged from cache
      clobber: "true"
      emulator_arch: "x64"
      enable_cso: "true"
    timeout: 60
    runIfNot:
      - lib/web_ui/**
      - shell/platform/android/**
      - shell/platform/darwin/**
      - shell/platform/glfw/**
      - shell/platform/linux/**
      - shell/platform/windows/**
      - web_sdk/**

  - name: Linux Fuchsia arm64 FEMU
    recipe: engine/femu_test
    properties:
      build_fuchsia: "true"
      fuchsia_ctl_version: version:0.0.27
      # ensure files from pre-production Fuchsia SDK tests are purged from cache
      clobber: "true"
      emulator_arch: "arm64"
      enable_cso: "true"
    timeout: 60
    bringup: true
    runIfNot:
      - lib/web_ui/**
      - shell/platform/android/**
      - shell/platform/darwin/**
      - shell/platform/glfw/**
      - shell/platform/linux/**
      - shell/platform/windows/**
      - web_sdk/**

  - name: Linux linux_fuchsia
    bringup: true
    recipe: engine_v2/engine_v2
    timeout: 60
    properties:
      release_build: "true"
      config_name: linux_fuchsia
    drone_dimensions:
      - os=Linux
    runIfNot:
      - lib/web_ui/**
      - shell/platform/android/**
      - shell/platform/darwin/**
      - shell/platform/glfw/**
      - shell/platform/linux/**
      - shell/platform/windows/**
      - web_sdk/**

  - name: Linux Framework Smoke Tests
    recipe: engine/framework_smoke
    enabled_branches:
      - main
    timeout: 60

  - name: Linux linux_clang_tidy
    recipe: engine_v2/engine_v2
    presubmit: false
    timeout: 120
    properties:
      config_name: linux_clang_tidy
    runIf:
      - DEPS
      - .ci.yaml
      - tools/clang_tidy/**
      - ci/builders/**
      - ci/clang_tidy.sh
      - "**.h"
      - "**.c"
      - "**.cc"
      - "**.fbs"
      - "**.frag"
      - "**.vert"

  - name: Linux linux_clang_tidy_presubmit
    recipe: engine_v2/engine_v2
    timeout: 120
    properties:
      config_name: linux_clang_tidy_presubmit
    runIf:
      - DEPS
      - .ci.yaml
      - tools/clang_tidy/**
      - ci/builders/**
      - ci/clang_tidy.sh
      - "**.h"
      - "**.c"
      - "**.cc"
      - "**.fbs"
      - "**.frag"
      - "**.vert"

  - name: Linux linux_arm_host_engine
    recipe: engine_v2/engine_v2
    timeout: 120
    properties:
      add_recipes_cq: "true"
      release_build: "true"
      config_name: linux_arm_host_engine
    drone_dimensions:
      - os=Linux

  - name: Linux linux_host_engine
    recipe: engine_v2/engine_v2
    timeout: 120
    properties:
      add_recipes_cq: "true"
      release_build: "true"
      config_name: linux_host_engine
    drone_dimensions:
      - os=Linux

  - name: Linux linux_host_desktop_engine
    recipe: engine_v2/engine_v2
    timeout: 120
    properties:
      add_recipes_cq: "true"
      release_build: "true"
      config_name: linux_host_desktop_engine
    drone_dimensions:
      - os=Linux

  - name: Linux linux_android_aot_engine
    recipe: engine_v2/engine_v2
    timeout: 120
    properties:
      add_recipes_cq: "true"
      release_build: "true"
      config_name: linux_android_aot_engine
    drone_dimensions:
      - os=Linux

  - name: Linux linux_android_debug_engine
    recipe: engine_v2/engine_v2
    timeout: 120
    properties:
      add_recipes_cq: "true"
      release_build: "true"
      config_name: linux_android_debug_engine
    drone_dimensions:
      - os=Linux

  - name: Linux linux_license
    recipe: engine_v2/builder
    timeout: 120
    properties:
      add_recipes_cq: "true"
      config_name: linux_license
      clobber: "true"

  - name: Linux linux_web_engine
    recipe: engine_v2/engine_v2
    timeout: 120
    properties:
      release_build: "true"
      config_name: linux_web_engine
    drone_dimensions:
      - os=Linux

  - name: Linux linux_unopt
    recipe: engine_v2/engine_v2
    timeout: 120
    properties:
      config_name: linux_unopt

  - name: Linux Web Framework tests
    recipe: engine/web_engine_framework
    enabled_branches:
      - main
    properties:
      add_recipes_cq: "true"
      cores: "32"
      gclient_variables: >-
        {"download_emsdk": true}
      dependencies: >-
        [
          {"dependency": "chrome_and_driver", "version": "version:117.0"},
          {"dependency": "curl", "version": "version:7.64.0"}
        ]
      framework: "true"
      no_goma: "true"
      drone_dimensions: >
        ["device_type=none", "os=Linux"]
      shard: web_tests
      subshards: >-
              ["0", "1", "2", "3", "4", "5", "6", "7_last"]
    timeout: 60
    runIf:
      - DEPS
      - .ci.yaml
      - lib/web_ui/**
      - web_sdk/**
      - tools/**
      - ci/**
      - flutter_frontend_server/**

>>>>>>> 2b3f9886
  - name: Linux mac_android_aot_engine
    recipe: engine_v2/engine_v2
    timeout: 120
    properties:
      add_recipes_cq: "true"
      release_build: "true"
      config_name: mac_android_aot_engine
    drone_dimensions:
      - os=Linux

  - name: Mac mac_clang_tidy
    recipe: engine_v2/engine_v2
    timeout: 120
    properties:
      config_name: mac_clang_tidy
    runIf:
      - DEPS
      - .ci.yaml
      - tools/clang_tidy/**
      - ci/builders/**
      - ci/clang_tidy.sh
      - "**.h"
      - "**.c"
      - "**.cc"
      - "**.fbs"
      - "**.frag"
      - "**.vert"
      - "**.m"
      - "**.mm"

  - name: Mac mac_clang_tidy_presubmit
    recipe: engine_v2/engine_v2
    timeout: 120
    properties:
      config_name: mac_clang_tidy_presubmit
    runIf:
      - DEPS
      - .ci.yaml
      - tools/clang_tidy/**
      - ci/builders/**
      - ci/clang_tidy.sh
      - "**.h"
      - "**.c"
      - "**.cc"
      - "**.fbs"
      - "**.frag"
      - "**.vert"
      - "**.m"
      - "**.mm"

  - name: Mac mac_host_engine
    recipe: engine_v2/engine_v2
    timeout: 120
    properties:
      add_recipes_cq: "true"
      release_build: "true"
      cpu: arm64
      config_name: mac_host_engine
      dependencies: >-
        [
          {"dependency": "goldctl", "version": "git_revision:f808dcff91b221ae313e540c09d79696cd08b8de"}
        ]
      $flutter/osx_sdk : >-
        {
          "sdk_version": "14e300c"
        }
    drone_dimensions:
      - os=Mac-12

  - name: Linux mac_unopt
    recipe: engine_v2/engine_v2
    properties:
      config_name: mac_unopt
      add_recipes_cq: "true"
    timeout: 120

  - name: Mac mac_ios_engine
    recipe: engine_v2/engine_v2
    timeout: 120
    properties:
      add_recipes_cq: "true"
      release_build: "true"
      config_name: mac_ios_engine
      $flutter/osx_sdk : >-
        {
          "sdk_version": "14e300c"
        }
    drone_dimensions:
      - os=Mac-12
      - cpu=x86

  - name: Mac impeller-cmake-example
    recipe: engine_v2/engine_v2
    timeout: 60
    properties:
      cpu: arm64
      config_name: mac_impeller_cmake_example<|MERGE_RESOLUTION|>--- conflicted
+++ resolved
@@ -101,8 +101,6 @@
         }
     timeout: 60
 
-<<<<<<< HEAD
-=======
   - name: Linux linux_benchmarks
     enabled_branches:
       - main
@@ -334,7 +332,6 @@
       - ci/**
       - flutter_frontend_server/**
 
->>>>>>> 2b3f9886
   - name: Linux mac_android_aot_engine
     recipe: engine_v2/engine_v2
     timeout: 120
